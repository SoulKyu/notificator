--- conflicted
+++ resolved
@@ -2,12 +2,10 @@
 package main
 
 import (
-<<<<<<< HEAD
 	"flag"
-=======
->>>>>>> afc1b34b
 	"fmt"
 	"log"
+	"os"
 
 	"notificator/config"
 	"notificator/internal/alertmanager"
@@ -93,14 +91,33 @@
 		log.Fatalf("Failed to load config: %v", err)
 	}
 
-<<<<<<< HEAD
 	if *backendMode {
 		fmt.Println("🚀 Starting Notificator Backend Server...")
 		runBackendMode(cfg, *migrate, *dbType)
 	} else {
 		fmt.Println("🖥️  Starting Notificator Desktop Client...")
 		runFrontendMode(cfg, *configPath)
-=======
+	}
+}
+
+func runBackendMode(cfg *config.Config, migrate bool, dbType string) {
+	server := backend.NewServer(cfg, dbType)
+
+	if migrate {
+		if err := server.RunMigrations(); err != nil {
+			log.Fatalf("Migration failed: %v", err)
+		}
+		fmt.Println("✅ Database migrations completed")
+		return
+	}
+
+	if err := server.Start(); err != nil {
+		log.Fatalf("Backend server failed: %v", err)
+	}
+}
+
+func runFrontendMode(cfg *config.Config, configPath string) {
+	// Existing frontend logic
 	cfg.MergeHeaders()
 
 	// Check and validate configuration Alertmanagers
@@ -137,25 +154,8 @@
 			fmt.Printf("  ✅ %s: Connected successfully\n", name)
 			healthyCount++
 		}
->>>>>>> afc1b34b
-	}
-}
-
-<<<<<<< HEAD
-func runBackendMode(cfg *config.Config, migrate bool, dbType string) {
-	server := backend.NewServer(cfg, dbType)
-
-	if migrate {
-		if err := server.RunMigrations(); err != nil {
-			log.Fatalf("Migration failed: %v", err)
-		}
-		fmt.Println("✅ Database migrations completed")
-		return
-	}
-
-	if err := server.Start(); err != nil {
-		log.Fatalf("Backend server failed: %v", err)
-=======
+	}
+
 	if healthyCount == 0 {
 		fmt.Println("\n❌ No Alertmanagers are accessible!")
 		fmt.Println("\n💡 To fix connection issues:")
@@ -174,23 +174,8 @@
 	allAlerts, err := multiClient.FetchAllAlerts()
 	if err != nil {
 		log.Fatalf("Failed to fetch alerts: %v", err)
->>>>>>> afc1b34b
-	}
-}
-
-<<<<<<< HEAD
-func runFrontendMode(cfg *config.Config, configPath string) {
-	// Existing frontend logic
-	cfg.MergeHeaders()
-
-	client := alertmanager.NewClientWithConfig(
-		cfg.Alertmanager.URL,
-		cfg.Alertmanager.Username,
-		cfg.Alertmanager.Password,
-		cfg.Alertmanager.Token,
-		cfg.Alertmanager.Headers,
-	)
-=======
+	}
+
 	// Count alerts by source and activity
 	alertsBySource := make(map[string]int)
 	activeBySource := make(map[string]int)
@@ -210,7 +195,6 @@
 		activeCount := activeBySource[source]
 		fmt.Printf("  %s: %d alerts (%d active)\n", source, count, activeCount)
 	}
->>>>>>> afc1b34b
 
 	fmt.Println("\n🚀 Starting GUI...")
 	// Pass the MultiClient to the GUI for full multi-Alertmanager support
