--- conflicted
+++ resolved
@@ -87,18 +87,12 @@
 // FilterStateConfig contains the state of filters
 type FilterStateConfig struct {
 	SearchText            string          `json:"search_text"`
-<<<<<<< HEAD
+	SelectedAlertmanagers map[string]bool `json:"selected_alertmanagers"`
 	SelectedSeverities    map[string]bool `json:"selected_severities"`
 	SelectedStatuses      map[string]bool `json:"selected_statuses"`
 	SelectedTeams         map[string]bool `json:"selected_teams"`
 	SelectedAcks          map[string]bool `json:"selected_acks"`
 	SelectedComments      map[string]bool `json:"selected_comments"`
-=======
-	SelectedAlertmanagers map[string]bool `json:"selected_alertmanagers"`
-	SelectedSeverities    map[string]bool `json:"selected_severities"`
-	SelectedStatuses      map[string]bool `json:"selected_statuses"`
-	SelectedTeams         map[string]bool `json:"selected_teams"`
->>>>>>> afc1b34b
 }
 
 // NotificationConfig contains notification settings
@@ -146,20 +140,13 @@
 			ShowTrayIcon:   true,
 			BackgroundMode: false,
 			FilterState: FilterStateConfig{
-<<<<<<< HEAD
-				SearchText:         "",
-				SelectedSeverities: map[string]bool{"All": true},
-				SelectedStatuses:   map[string]bool{"All": true},
-				SelectedTeams:      map[string]bool{"All": true},
-				SelectedAcks:       map[string]bool{"All": true},
-				SelectedComments:   map[string]bool{"All": true},
-=======
 				SearchText:            "",
 				SelectedAlertmanagers: map[string]bool{"All": true},
 				SelectedSeverities:    map[string]bool{"All": true},
 				SelectedStatuses:      map[string]bool{"All": true},
 				SelectedTeams:         map[string]bool{"All": true},
->>>>>>> afc1b34b
+				SelectedAcks:          map[string]bool{"All": true},
+				SelectedComments:      map[string]bool{"All": true},
 			},
 		},
 		Notifications: NotificationConfig{
